--- conflicted
+++ resolved
@@ -29,18 +29,15 @@
     "@types/luxon": "^3.7.1",
     "@types/node": "^22.5.1",
     "@types/supertest": "^6.0.3",
-<<<<<<< HEAD
     "@typescript-eslint/eslint-plugin": "^6.19.0",
     "@typescript-eslint/parser": "^6.19.0",
   "@vitest/coverage-v8": "^1.4.0",
     "dotenv": "^16.6.1",
     "eslint": "^8.56.0",
-=======
     "@typescript-eslint/eslint-plugin": "^8.41.0",
     "@typescript-eslint/parser": "^8.41.0",
     "dotenv": "^17.2.1",
     "eslint": "^9.34.0",
->>>>>>> 27f36f64
     "prettier": "^2.8.8",
     "supertest": "^7.1.4",
     "ts-node": "^10.9.2",
